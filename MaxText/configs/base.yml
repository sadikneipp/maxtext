--- conflicted
+++ resolved
@@ -109,17 +109,11 @@
 enable_profiler: False
 enable_checkpointing: True
 
-<<<<<<< HEAD
-grad_cut_factor: 1.2 # Gradient capped by mean of previous gradients times this factor.
-grad_cut_window_len: 100 # The window length of running gradients to compare to.
-grad_cut_start_step: 100 # Gradient starts being cut at this step.
-
-grad_clip_moving_decay_weight: 0.9 # Gradient norms moving average decay weight.
-grad_clip_max_growth_factor: 1.1
-=======
 # Adam optimizer parameters
 adam_b1: 0.9 # Exponential decay rate to track the first moment of past gradients.
 adam_b2: 0.95 # Exponential decay rate to track the second moment of past gradients.
 adam_eps: 1.e-8 # A small constant applied to denominator outside of the square root.
 adam_eps_root: 0. # A small constant applied to denominator inside the square root.
->>>>>>> 1c1da00c
+
+grad_clip_moving_decay_weight: 0.9 # Gradient norms moving average decay weight.
+grad_clip_max_growth_factor: 1.1