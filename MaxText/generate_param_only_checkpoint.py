--- conflicted
+++ resolved
@@ -55,22 +55,14 @@
     return jax.sharding.PartitionSpec(*x[0 : config.param_scan_axis] + x[config.param_scan_axis + 1 :])
 
   new_per_layer_state_annotation = jax.tree_util.tree_map(new_pspec, training_state_annotations_layers)
-<<<<<<< HEAD
-  new_per_layer_state_sharding = jax.tree_util.tree_map(lambda x : jax.sharding.NamedSharding(mesh, x), new_per_layer_state_annotation)
-=======
   new_per_layer_state_sharding = jax.tree_util.tree_map(lambda x: jax.sharding.NamedSharding(mesh, x), new_per_layer_state_annotation)
->>>>>>> 18ba1a7d
 
   for i in range(config.num_decoder_layers):
 
     def slice_ith(input_layers):
-<<<<<<< HEAD
-      return jax.tree_util.tree_map(lambda x : jax.numpy.take(x, i, axis = config.param_scan_axis), input_layers)
-=======
       return jax.tree_util.tree_map(lambda x: jax.numpy.take(x, i, axis=config.param_scan_axis), input_layers)
 
     new_layer = jax.jit(slice_ith, out_shardings=new_per_layer_state_sharding)(training_state_layers)
->>>>>>> 18ba1a7d
 
     training_state.params["params"]["decoder"][f"layers_{i}"] = new_layer
     training_state_annotations.params["params"]["decoder"][f"layers_{i}"] = new_per_layer_state_annotation
@@ -80,10 +72,6 @@
 
   jax.tree_util.tree_map(lambda x: x.delete(), training_state_layers)
 
-<<<<<<< HEAD
-  jax.tree_util.tree_map(lambda x : x.delete(), training_state_layers)
-=======
->>>>>>> 18ba1a7d
 
 def _read_train_checkpoint(config, checkpoint_manager, mesh):
   """Read training checkpoint at path defined by load_full_state_path."""
@@ -101,13 +89,8 @@
 
 def _save_decode_checkpoint(config, state, checkpoint_manager):
   """Generate checkpoint for decode from the training_state."""
-<<<<<<< HEAD
-  with jax.spmd_mode('allow_all'):
-    decode_state = max_utils.init_decode_state(None, jax.tree_util.tree_map(lambda x : x.astype(jax.numpy.bfloat16), state.params))
-=======
   with jax.spmd_mode("allow_all"):
     decode_state = max_utils.init_decode_state(None, jax.tree_util.tree_map(lambda x: x.astype(jax.numpy.bfloat16), state.params))
->>>>>>> 18ba1a7d
   if checkpoint_manager is not None:
     if save_checkpoint(checkpoint_manager, 0, decode_state):
       max_logging.log(f"saved an decode checkpoint at {config.checkpoint_dir}")
