"""
Copyright 2023 Google LLC

Licensed under the Apache License, Version 2.0 (the "License");
you may not use this file except in compliance with the License.
You may obtain a copy of the License at

     https://www.apache.org/licenses/LICENSE-2.0

Unless required by applicable law or agreed to in writing, software
distributed under the License is distributed on an "AS IS" BASIS,
WITHOUT WARRANTIES OR CONDITIONS OF ANY KIND, either express or implied.
See the License for the specific language governing permissions and
limitations under the License.
"""

"""Input pipeline"""

import numpy as np
import tensorflow as tf
import tensorflow_datasets as tfds
import jax
import jax.numpy as jnp
from jax.sharding import PartitionSpec as P

from input_pipeline import _tfds_data_processing
from input_pipeline import _grain_data_processing
from input_pipeline import _tfds_data_processing_c4_mlperf
import tokenizer
import multihost_dataloading

def get_tokenizer(tokenizer_path, add_bos=True, add_eos=True):
  # Load tokenizer
  sp_tokenizer = tokenizer.load_tokenizer(tokenizer_path=tokenizer_path, add_bos=add_bos, add_eos=add_eos)
  return sp_tokenizer


def make_c4_mlperf_train_iterator_and_tokenizer(config, mesh, add_bos, add_eos, process_indices):
  """Make train iterator and tokenizer for customized C4 dataset for mlperf gpt3 training."""
  train_ds, eval_ds = _tfds_data_processing_c4_mlperf.get_datasets(
      config=config,
      dataloading_host_index=process_indices.index(jax.process_index()),
      dataloading_host_count=len(process_indices),
  )
  sp_tokenizer = get_tokenizer(config.tokenizer_path, add_bos, add_eos)
  train_iter, eval_iter = _tfds_data_processing_c4_mlperf.preprocess_dataset(
      config, mesh, train_ds, eval_ds, sp_tokenizer, data_shuffle_seed=config.data_shuffle_seed
  )
  return train_iter, eval_iter, sp_tokenizer


def make_c4_train_iterator_and_tokenizer(config, mesh, add_bos, add_eos, process_indices):
  """Make train iterator and tokenizer for C4 dataset"""
  read_config = tfds.ReadConfig(
      shuffle_seed=config.data_shuffle_seed,
  )
  train_ds, eval_ds = _tfds_data_processing.get_datasets(
      config=config,
      dataloading_host_index=process_indices.index(jax.process_index()),
      dataloading_host_count=len(process_indices),
      read_config=read_config,
  )
  sp_tokenizer = get_tokenizer(config.tokenizer_path, add_bos, add_eos)
  train_iter, _, _ = _tfds_data_processing.preprocess_dataset(
      config,
      mesh,
      train_ds,
      eval_ds,
      sp_tokenizer,
      data_shuffle_seed=config.data_shuffle_seed,
  )
  return train_iter, None, sp_tokenizer


def make_grain_train_iterator_and_tokenizer(config, mesh, add_bos, add_eos, process_indices):
  """Make train iterator and tokenizer for C4 dataset"""
  train_ds, eval_ds = _grain_data_processing.get_datasets(config=config)
  sp_tokenizer = get_tokenizer(config.tokenizer_path, add_bos, add_eos)
  train_iter, _, _ = _grain_data_processing.preprocess_dataset(
      config,
      dataloading_host_index=process_indices.index(jax.process_index()),
      dataloading_host_count=len(process_indices),
      global_mesh=mesh,
      train_ds=train_ds,
      eval_ds=eval_ds,
      vocab_path=config.tokenizer_path,
      data_shuffle_seed=config.data_shuffle_seed,
      add_bos=add_bos,
      add_eos=add_eos,
  )
  return train_iter, None, sp_tokenizer


class SyntheticDataIterator:
  """Creates a synthetic data iterator for performance testing work"""

  def __init__(self, config, mesh):
    self.mesh = mesh
    self.config = config
    data_pspec = P(*config.data_sharding)
<<<<<<< HEAD
    data_pspec_shardings = jax.tree_util.tree_map(
        lambda p: jax.sharding.NamedSharding(mesh, p), data_pspec)
    self.data_generator = jax.jit(SyntheticDataIterator.raw_generate_synthetic_data,
        out_shardings=data_pspec_shardings,
        static_argnums=0)
=======
    data_pspec_shardings = jax.tree_util.tree_map(lambda p: jax.sharding.NamedSharding(mesh, p), data_pspec)
    self.data_generator = jax.jit(
        SyntheticDataIterator.raw_generate_synthetic_data, out_shardings=data_pspec_shardings, static_argnums=0
    )
>>>>>>> 18ba1a7d

  def __iter__(self):
    return self

  def __next__(self):
    with self.mesh:
      return self.data_generator(self.config)

  @staticmethod
  def raw_generate_synthetic_data(config):
    """Generates a single batch of synthetic data"""
    output = {}
    output["inputs"] = jax.numpy.zeros((config.global_batch_size_to_load, config.max_target_length), dtype=jax.numpy.int32)
    output["inputs_position"] = jax.numpy.zeros(
        (config.global_batch_size_to_load, config.max_target_length), dtype=jax.numpy.int32
    )
    output["inputs_segmentation"] = jax.numpy.ones(
        (config.global_batch_size_to_load, config.max_target_length), dtype=jax.numpy.int32
    )
    output["targets"] = jax.numpy.zeros((config.global_batch_size_to_load, config.max_target_length), dtype=jax.numpy.int32)
    output["targets_position"] = jax.numpy.zeros(
        (config.global_batch_size_to_load, config.max_target_length), dtype=jax.numpy.int32
    )
    output["targets_segmentation"] = jax.numpy.ones(
        (config.global_batch_size_to_load, config.max_target_length), dtype=jax.numpy.int32
    )
    return output


class BadSyntheticDataIterator:
  """Creates a Bad synthetic data iterator for loading on subset of hosts"""

  def __init__(self, config, mesh):
    self.mesh = mesh
<<<<<<< HEAD
    self.config = config
    data_pspec = P(*config.data_sharding)
    data_pspec_shardings = jax.tree_util.tree_map(
        lambda p: jax.sharding.NamedSharding(mesh, p), data_pspec)
    self.data_generator = jax.jit(BadSyntheticDataIterator.get_bad_synthetic_data,
        out_shardings=data_pspec_shardings,
        static_argnums=0)

  def __iter__(self):
    return self
=======
    dataset = BadSyntheticDataIterator.get_bad_synthetic_data(config)
    self.data_generator = multihost_dataloading.MultiHostDataLoadIterator(dataset, self.mesh)
>>>>>>> 18ba1a7d

  def  __iter__(self):
    return self.data_generator
  
  def __next__(self):
    return next(self.data_generator)

  @staticmethod
  def get_bad_synthetic_data(config):
    """fill negative value in synthetic data"""
    output = {}
    output['inputs'] = tf.data.Dataset.from_tensor_slices(np.full((1, config.max_target_length),
                                                                  -1, dtype=jax.numpy.int32))
    output['inputs_position'] = tf.data.Dataset.from_tensor_slices(np.full((1, config.max_target_length),
                                                                  -1, dtype=jax.numpy.int32))
    output['inputs_segmentation'] = tf.data.Dataset.from_tensor_slices(np.full( (1, config.max_target_length),
                                                                  -1, dtype=jax.numpy.int32))
    output['targets'] = tf.data.Dataset.from_tensor_slices(np.full( (1, config.max_target_length),
                                                                  -1, dtype=jax.numpy.int32))
    output['targets_position'] = tf.data.Dataset.from_tensor_slices(np.full( (1, config.max_target_length),
                                                                  -1, dtype=jax.numpy.int32))
    output['targets_segmentation'] = tf.data.Dataset.from_tensor_slices(np.full( (1, config.max_target_length),
                                                                  -1, dtype=jax.numpy.int32))
    dataset = tf.data.Dataset.zip((output)) # pytype: disable=wrong-arg-types
    dataset = dataset.repeat()
    dataset = dataset.batch(config.global_batch_size_to_load // jax.process_count())
    return dataset


def get_process_loading_real_data(config, mesh):
  """Get list of processes loading data from GCS when expansion_factor_real_data != -1"""
  sharding = jax.sharding.NamedSharding(mesh, P(*config.data_sharding))
  devices_indices_map = sharding.devices_indices_map((config.global_batch_size_to_load, config.max_target_length))
  batch_cutoff = config.global_batch_size_to_train_on
  process_loading_real_data = set()
  for p, indices in devices_indices_map.items():
    if indices[0].stop <= batch_cutoff:
      process_loading_real_data.add(p.process_index)
  return list(process_loading_real_data)


def make_mixed_train_iterator_and_tokenizer(config, mesh, add_bos, add_eos):
  process_indices = get_process_loading_real_data(config, mesh)
  if config.expansion_factor_real_data != -1: # assert number of hosts loading real data
    assert len(process_indices) == jax.process_count() // config.expansion_factor_real_data
  if jax.process_index() in process_indices:
    if config.dataset_type == "c4":
      return make_c4_train_iterator_and_tokenizer(config, mesh, add_bos, add_eos, process_indices)
    elif config.dataset_type == "c4-array_record":
      return make_grain_train_iterator_and_tokenizer(config, mesh, add_bos, add_eos, process_indices)
    elif config.dataset_type == "c4_mlperf":
      print("Overwrite both add_bos and add_eos to False")
      return make_c4_mlperf_train_iterator_and_tokenizer(
          config, mesh, add_bos=False, add_eos=False, process_indices=process_indices
      )
  else:
    return BadSyntheticDataIterator(config, mesh), None, get_tokenizer(config.tokenizer_path, add_bos, add_eos)


def create_data_iterator_with_tokenizer(config, mesh, add_bos=True, add_eos=True):
  if config.dataset_type == "synthetic":
    return SyntheticDataIterator(config, mesh), None, get_tokenizer(config.tokenizer_path, add_bos, add_eos)
  elif config.dataset_type in ("c4", "c4-array_record", "c4_mlperf"):
    return make_mixed_train_iterator_and_tokenizer(config, mesh, add_bos, add_eos)
  else:
    assert False, "dataset type not implemented"


def get_shaped_batch(config):
  """Return the shape of the batch - this is what eval_shape would return for the
  output of create_data_iterator_with_tokenizer, but eval_shape doesn't work, see b/306901078."""
  batch_shape = (config.global_batch_size_to_load, config.max_target_length)
  shaped_batch = {}
  shaped_batch["inputs"] = jax.ShapeDtypeStruct(batch_shape, jnp.int32)
  shaped_batch["inputs_position"] = jax.ShapeDtypeStruct(batch_shape, jnp.int32)
  shaped_batch["inputs_segmentation"] = jax.ShapeDtypeStruct(batch_shape, jnp.int32)
  shaped_batch["targets"] = jax.ShapeDtypeStruct(batch_shape, jnp.int32)
  shaped_batch["targets_position"] = jax.ShapeDtypeStruct(batch_shape, jnp.int32)
  shaped_batch["targets_segmentation"] = jax.ShapeDtypeStruct(batch_shape, jnp.int32)
  return shaped_batch<|MERGE_RESOLUTION|>--- conflicted
+++ resolved
@@ -98,18 +98,10 @@
     self.mesh = mesh
     self.config = config
     data_pspec = P(*config.data_sharding)
-<<<<<<< HEAD
-    data_pspec_shardings = jax.tree_util.tree_map(
-        lambda p: jax.sharding.NamedSharding(mesh, p), data_pspec)
-    self.data_generator = jax.jit(SyntheticDataIterator.raw_generate_synthetic_data,
-        out_shardings=data_pspec_shardings,
-        static_argnums=0)
-=======
     data_pspec_shardings = jax.tree_util.tree_map(lambda p: jax.sharding.NamedSharding(mesh, p), data_pspec)
     self.data_generator = jax.jit(
         SyntheticDataIterator.raw_generate_synthetic_data, out_shardings=data_pspec_shardings, static_argnums=0
     )
->>>>>>> 18ba1a7d
 
   def __iter__(self):
     return self
@@ -144,21 +136,8 @@
 
   def __init__(self, config, mesh):
     self.mesh = mesh
-<<<<<<< HEAD
-    self.config = config
-    data_pspec = P(*config.data_sharding)
-    data_pspec_shardings = jax.tree_util.tree_map(
-        lambda p: jax.sharding.NamedSharding(mesh, p), data_pspec)
-    self.data_generator = jax.jit(BadSyntheticDataIterator.get_bad_synthetic_data,
-        out_shardings=data_pspec_shardings,
-        static_argnums=0)
-
-  def __iter__(self):
-    return self
-=======
     dataset = BadSyntheticDataIterator.get_bad_synthetic_data(config)
     self.data_generator = multihost_dataloading.MultiHostDataLoadIterator(dataset, self.mesh)
->>>>>>> 18ba1a7d
 
   def  __iter__(self):
     return self.data_generator
