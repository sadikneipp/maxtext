"""
 Copyright 2023 Google LLC

 Licensed under the Apache License, Version 2.0 (the "License");
 you may not use this file except in compliance with the License.
 You may obtain a copy of the License at

      https://www.apache.org/licenses/LICENSE-2.0

 Unless required by applicable law or agreed to in writing, software
 distributed under the License is distributed on an "AS IS" BASIS,
 WITHOUT WARRANTIES OR CONDITIONS OF ANY KIND, either express or implied.
 See the License for the specific language governing permissions and
 limitations under the License.
 """

""" Script to run a productionized job in a multislice/multihost environment
                          ***** IMPORTANT *****
This script provisions new TPUs! You cannot run jobs on existing TPUs with this script,
we recommend trying multihost_runner instead for this purpose. In addition you must include all
of your installation commands inside of the --COMMAND arg, e.g. --COMMAND="bash setup.sh && python3 train.py"

This script:
  1) Creates specified TPU(s)
  2) Loads your scripts onto each TPU
  3) Runs your job on each TPU
  4) Logs the output of the job in real time to cloud logging
  5) Stores a copy of the logs and zipped code in GCS at the job's end
  6) Deletes the TPUs and QR
Example usages:
  Minimal customization, assuming runner.sh lives in present working directory:
  python3 multihost_job.py  --COMMAND="bash runner.sh" --BUCKET_NAME=<my-bucket>

  Maximal customization, assuming runner.sh lives in path/to/dir
  python3 multihost_job.py  --COMMAND="bash runner.sh" --BUCKET_NAME=<my-bucket> --BUCKET_DIR=job-log-directory \
    --SCRIPT_DIR=path/to/dir --PROJECT=<my-project> --ZONE=<zone> \
    --VERSION=tpu-ubuntu2204-base --TPU_TYPE=v4-8 --NUM_SLICES=2 --RUN_NAME=$USER-run-job
Common issues:
  You must have local write permissions to BUCKET_NAME. The allocated TPUVMs must also have read permissions to this
  bucket, which is granted through service account roles, such as Storage Object Admin.
"""
import argparse
import sys
import subprocess
from datetime import datetime
import os
import shutil
import json
import tempfile

<<<<<<< HEAD

=======
##### Define flags #####
parser = argparse.ArgumentParser(description='TPU configuration options')
parser.add_argument('--TPU_TYPE', type=str, default='v4-8',
                    help='The type of the TPU')
parser.add_argument('--VERSION', type=str, default='tpu-ubuntu2204-base',
                    help='The runtime version of the TPU')
parser.add_argument('--NUM_SLICES', type=int, default=2,
                    help='The number of slices to run the job on')
parser.add_argument('--SCRIPT_DIR', type=str, default=os.getcwd(),
                    help='The local location of the directory to copy to the TPUs and run the main command from. \
                      Defaults to current working directory.')
parser.add_argument('--COMMAND', type=str, default=None, required=True,
                    help='Main command to run on each TPU. \
                      This command is run from a copied version of SCRIPT_DIR on each TPU worker. \
                      You must include your dependency installations here, \
                      e.g. --COMMAND=\'bash setup.sh && python3 train.py\'')
parser.add_argument('--BUCKET_NAME', type=str, default=None, required=True,
                    help='Name of GCS bucket, e.g. my-bucket')
parser.add_argument('--BUCKET_DIR', type=str, default="",
                    help='Directory within the GCS bucket, can be None, e.g. my-dir')
parser.add_argument('--PROJECT', type=str, default=None,
                    help='GCE project name, defaults to gcloud config project')
parser.add_argument('--ZONE', type=str, default=None,
                    help='GCE zone, e.g. us-central2-b, defaults to gcloud config compute/zone')
parser.add_argument('--RUN_NAME', type=str, default=None,
                    help='Run name used for temporary files, defaults to timestamp.')
parser.add_argument('--COMMAND_TYPE', type=str, default='gcloud',
                    help='Using gcloud command or curl command, defaults to gcloud.')
parser.add_argument('--CQR_EXTRA_ARGS', type=str, default=None,
                    help='Additional arguments to be passed verbatim to the CQR request, e.g. \
                    --CQR_EXTRA_ARGS="--reserved --service-account=my-service-account-email-address')

args = parser.parse_args()
>>>>>>> a3bd258e

def get_project():
  completed_command = subprocess.run(["gcloud", "config", "get", "project"], check=True, capture_output=True)
  project_outputs = completed_command.stdout.decode().strip().split('\n')
  if len(project_outputs) < 1:
    sys.exit("You must specify the project in the PROJECT flag or set it with 'gcloud config set project <project>'")
  return project_outputs[-1] # The project name lives on the last line of the output

def get_zone():
  completed_command = subprocess.run(["gcloud", "config", "get", "compute/zone"], check=True, capture_output=True)
  zone_outputs = completed_command.stdout.decode().strip().split('\n')
  if len(zone_outputs) < 1:
    sys.exit("You must specify the zone in the ZONE flag or set it with 'gcloud config set compute/zone <zone>'")
  return zone_outputs[-1] # The zone name lives on the last line of the output

def get_run_name():
  now = datetime.now()
  return os.getlogin() + "-" + now.strftime("%Y-%m-%d-%H-%M-%S")

def normalize_gcs_bucket_name(args):
  """ Remove the gs:// from bucket_name if passed."""
  if len(args.BUCKET_NAME) > 5 and args.BUCKET_NAME[0:5]=="gs://":
    args.BUCKET_NAME=args.BUCKET_NAME[5:]
  return args

def print_flags(args):
  """ Print configuration values after defaults have been filled in. """
  print("Running multihost_job with the following configuration:")
  print(f"Project             (--PROJECT)         = {args.PROJECT}")
  print(f"Zone                (--ZONE)            = {args.ZONE}")
  print(f"TPU type            (--TPU_TYPE)        = {args.TPU_TYPE}")
  print(f"TPU runtime version (--VERSION)         = {args.VERSION}")
  print(f"Number of slices    (--NUM_SLICES)      = {args.NUM_SLICES}")
  print(f"Script dir          (--SCRIPT_DIR)      = {args.SCRIPT_DIR}")
  print(f"Bucket name         (--BUCKET_NAME)     = {args.BUCKET_NAME}")
  print(f"Bucket dir          (--BUCKET_DIR)      = {args.BUCKET_DIR}")
  print(f"Command tpye        (--COMMAND_TYPE)    = {args.COMMAND_TYPE}")
  print(f"Run name            (--RUN_NAME)        = {args.RUN_NAME}")
  print(f"Extra CQR args      (--CQR_EXTRA_ARGS)  = {args.CQR_EXTRA_ARGS}")
  print(f"Command to run      (--COMMAND)         = {args.COMMAND}\n")

def move_script_dir_to_gcs(script_dir, tmp_dir, zip_name, bucket_path):
  """ Zip the script directory, cp it to GCS """
  original_working_directory = os.getcwd()
  os.chdir(script_dir) # To tar script_dir, it is most convenient to cd there.

  # Zip script directory, storing it in the logging directory.
  os.makedirs(tmp_dir, exist_ok=True)
  zip_path = os.path.join(tmp_dir, zip_name)
  command = ["tar", "--exclude=tmp", "-czf", zip_path, "./"]
  subprocess.run(command, check=True)

  # Move zip file to GCS
  zip_in_gcs_path = os.path.join(bucket_path, zip_name)
  command = ["gsutil", "mv", zip_path, zip_in_gcs_path]
  captured_output = subprocess.run(command, check=True, capture_output=True)

  # Cleanup
  os.chdir(original_working_directory)

  return captured_output

<<<<<<< HEAD
def run_create_resources(startup_script_file, args):
  """ Run the Create Queued Resources (CQR) request """
=======
def run_create_resources(startup_script_file):
  """ Run the Create Queued Resources (CQR) request with gcloud command"""
>>>>>>> a3bd258e
  # pylint: disable=line-too-long
  command = fr'gcloud alpha compute tpus queued-resources create {args.RUN_NAME} --accelerator-type={args.TPU_TYPE} --runtime-version={args.VERSION} --project={args.PROJECT} --zone={args.ZONE}'
  if args.NUM_SLICES > 1:
    command = command + f' --node-prefix={args.RUN_NAME} --node-count={args.NUM_SLICES}'
  else:
    command = command + f' --node-id={args.RUN_NAME}'

  if args.CQR_EXTRA_ARGS:
    command = command + ' ' + args.CQR_EXTRA_ARGS

  command = command + f' --metadata-from-file=startup-script={startup_script_file}'

  captured_output = subprocess.run(command, check=False, shell=True, capture_output=True)
  return captured_output

<<<<<<< HEAD
def write_startup_script(zip_gcs_path, zip_name, log_name, bucket_path, startup_script_file, args):
=======
def run_create_resources_curl(startup_script):
  """ Run the Create Queued Resources (CQR) request with curl command"""
  data = {
        "tpu": {
            "node_spec": [
                {
                    "parent": f"projects/{args.PROJECT}/locations/{args.ZONE}",
                    "node": {
                        "accelerator_type": args.TPU_TYPE,
                        "runtime_version": args.VERSION,
                        "network_config": {
                            "network": "default",
                            "subnetwork": "default",
                            "enable_external_ips": True
                        },
                        "scheduling_config": {
                            "maintenance_interval": 2
                        },
                        "metadata": {
                            "startup-script": startup_script
                        }
                    },
                    "multi_node_params": {
                        "node_count": args.NUM_SLICES
                    }
                }
            ]
        }
    }

  # Set the file name with {args.RUN_NAME}.json
  temp_file_name = f"{args.RUN_NAME}.json"
  temp_file_path = os.path.join(tempfile.gettempdir(), temp_file_name)
  with open(temp_file_path, mode='w', encoding='utf-8') as temp_file:
    json.dump(data, temp_file, indent=4)
  # pylint: disable=W1401
  curl_command = f"""
    curl -X POST -H "Authorization: Bearer $(gcloud auth print-access-token)" -H "Content-Type: application/json" -d @{temp_file_path} \
    https://tpu.googleapis.com/v2alpha1/projects/{args.PROJECT}/locations/{args.ZONE}/queuedResources\?queued_resource_id\={args.RUN_NAME}
  """
  captured_output = subprocess.run(curl_command, check=False, shell=True, capture_output=True)
  return captured_output

def write_startup_script(zip_gcs_path, zip_name, log_name, bucket_path, startup_script_file):
>>>>>>> a3bd258e
  """ Write the startup script locally into a file to be passed to the CQR command. """
  startup_script = f"""#!/bin/bash
mkdir -p {args.RUN_NAME}
cd {args.RUN_NAME}
{get_env_command_str(args.NUM_SLICES)}
{setup_ops_str(args.RUN_NAME, log_name)}
sudo python3 -m virtualenv venv
source venv/bin/activate
ulimit -n 100000
(({download_from_gcs(zip_gcs_path)}
tar xzf {zip_name}
{args.COMMAND}) 2>&1) >> {log_name}
(echo "{finish_status_str()}") >> {log_name}
gsutil cp {log_name} "{bucket_path}/"
(({create_kill_command_str(args)}) 2>&1 ) >> {log_name}"""

  with open(startup_script_file, "w", encoding="utf-8") as f:
    f.write(startup_script)
  return startup_script

def get_env_command_str(num_slices):
  """ Define environment variables on the TPUS """
  # pylint: disable=line-too-long
  env_str = """curl -s 'http://metadata.google.internal/computeMetadata/v1/instance/attributes/tpu-env' -H 'Metadata-Flavor: Google' > /tmp/tpu-env # store the metadata
NODE_ID=$(grep '^NODE_ID' /tmp/tpu-env | cut -d "'" -f 2)
WORKER_ID=$(grep '^WORKER_ID' /tmp/tpu-env | cut -d "'" -f 2)
ZONE=$(grep '^ZONE' /tmp/tpu-env | cut -d "'" -f 2)
PROJECT=$(grep '^CONSUMER_PROJECT_ID' /tmp/tpu-env | cut -d "'" -f 2)"""
  if num_slices == 1:
    slice_assignment = "SLICE_ID=0"
  else:
    slice_assignment = """SLICE_ID=$(grep '^MEGASCALE_SLICE_ID' /tmp/tpu-env | cut -d "'" -f 2)"""
  return env_str + "\n" + slice_assignment

def finish_status_str():
  # pylint: disable=line-too-long
  return """multihost_job finished main command on slice $SLICE_ID worker $WORKER_ID at $(date "+%Y-%m-%d %H:%M:%S") UTC with exit status $?.
This worker will immediately send its logs to GCS."""

def create_kill_command_str(args):
  # pylint: disable=line-too-long
  return f"""if [[ $SLICE_ID -eq 0 && $WORKER_ID -eq 0 ]]; then
  echo "This worker (slice 0 worker 0) will wait 10 minutes before tearing down the job to allow other workers to gracefully exit."
  sleep 600
  gcloud alpha compute tpus queued-resources delete {args.RUN_NAME} --force --quiet --project={args.PROJECT} --zone={args.ZONE}
  fi"""

def download_from_gcs(zip_gcs_path):
  return f"""
    echo "{write_download_from_gcs_sh(zip_gcs_path)}" > download_from_gcs.sh
    bash download_from_gcs.sh
  """

def write_download_from_gcs_sh(zip_gcs_path):
  # pylint: disable=anomalous-backslash-in-string
  return f"""GCS_READ_SUCCESS=0
while [ \$GCS_READ_SUCCESS -eq 0 ]
do
  {{ # try
      gsutil cp {zip_gcs_path} . &&
      echo 'Code download from GCS successful!' && GCS_READ_SUCCESS=1
  }} || {{ # catch
      echo 'Failed to read GCS via gsutil, trying again'
      sleep 10
  }}
done"""

def setup_ops_str(run_name, log_name):
  return f"""
    echo "{install_ops_script_str(run_name, log_name)}" > install_ops_wait_dpkg.sh
    bash install_ops_wait_dpkg.sh &
  """

def install_ops_script_str(run_name, log_name):
  # pylint: disable=anomalous-backslash-in-string
  return f"""OPS_FILE=/etc/google-cloud-ops-agent/config.yaml
  if ! test -f \$OPS_FILE; 
  then
    curl -sSO https://dl.google.com/cloudagents/add-google-cloud-ops-agent-repo.sh
    downloaded=0
    while [ \$downloaded -eq 0 ]
    do
      pid=\$(sudo lsof /var/lib/dpkg/lock-frontend | awk \\"END{{print \$2}}\\")
      if [[ ! -z \"\${{pid}}\" ]]
      then
        sleep 10
      else
        sudo bash add-google-cloud-ops-agent-repo.sh --also-install
        downloaded=1
      fi
    done
  fi
  sudo chmod 777 /etc/google-cloud-ops-agent/config.yaml
  sudo echo \\"{create_ops_config_str(run_name, log_name)}\\" >> /etc/google-cloud-ops-agent/config.yaml
  sudo service google-cloud-ops-agent restart
"""

def create_ops_config_str(run_name, log_name):
  return f"""logging:
  receivers:
    {run_name}_log:
      type: files
      include_paths:
      - /{run_name}/{log_name}
      record_log_file_path: true
  service:
    pipelines:
      default_pipeline:
        receivers: [{run_name}_log]"""

def google_cloud_logging_url(run_name, project):
  # pylint: disable=line-too-long
  return f"https://console.cloud.google.com/logs/query;query=resource.type%3D%22gce_instance%22%20AND%0Alog_id%2528%22{run_name}_log%22%2529;?project={project}"


def google_cloud_logging_single_host_url(run_name, project):
  # pylint: disable=line-too-long
  return f"https://console.cloud.google.com/logs/query;query=resource.type%3D%22gce_instance%22%20AND%0Alog_id%2528%22{run_name}_log%22%2529%20AND%0Alabels.%22agent.googleapis.com%2Flog_file_path%22%3D%20%22%2F{run_name}%2Fmain_command_log_slice_0_worker_0%22;?project={project}"

def gcs_bucket_url(bucket_name, bucket_dir, project):
  bucket_path = os.path.join(bucket_name, bucket_dir)
  return f"https://console.cloud.google.com/storage/browser/{bucket_path}?project={project}"

################### Main ###################
def main(raw_args=None) -> None:
    ##### Define flags #####
  parser = argparse.ArgumentParser(description='TPU configuration options')
  parser.add_argument('--TPU_TYPE', type=str, default='v4-8',
                      help='The type of the TPU')
  parser.add_argument('--VERSION', type=str, default='tpu-ubuntu2204-base',
                      help='The runtime version of the TPU')
  parser.add_argument('--NUM_SLICES', type=int, default=2,
                      help='The number of slices to run the job on')
  parser.add_argument('--SCRIPT_DIR', type=str, default=os.getcwd(),
                      help='The local location of the directory to copy to the TPUs and run the main command from. \
                        Defaults to current working directory.')
  parser.add_argument('--COMMAND', type=str, default=None, required=True,
                      help='Main command to run on each TPU. \
                        This command is run from a copied version of SCRIPT_DIR on each TPU worker. \
                        You must include your dependency installations here, \
                        e.g. --COMMAND=\'bash setup.sh && python3 train.py\'')
  parser.add_argument('--BUCKET_NAME', type=str, default=None, required=True,
                      help='Name of GCS bucket, e.g. my-bucket')
  parser.add_argument('--BUCKET_DIR', type=str, default="",
                      help='Directory within the GCS bucket, can be None, e.g. my-dir')
  parser.add_argument('--PROJECT', type=str, default=None,
                      help='GCE project name, defaults to gcloud config project')
  parser.add_argument('--ZONE', type=str, default=None,
                      help='GCE zone, e.g. us-central2-b, defaults to gcloud config compute/zone')
  parser.add_argument('--RUN_NAME', type=str, default=None,
                      help='Run name used for temporary files, defaults to timestamp.')
  parser.add_argument('--CQR_EXTRA_ARGS', type=str, default=None,
                      help='Additional arguments to be passed verbatim to the CQR request, e.g. \
                      --CQR_EXTRA_ARGS="--reserved --service-account=my-service-account-email-address')
  args = parser.parse_args(raw_args)


  print("\nStarting multihost_job...\n", flush=True)

  #### Parse flags ####
  if not args.PROJECT:
    args.PROJECT = get_project()
  if not args.ZONE:
    args.ZONE = get_zone()
  if not args.RUN_NAME:
    args.RUN_NAME = get_run_name() # Used for QR name, TPU_PREFIX, logging file, and tmp json file.
  args = normalize_gcs_bucket_name(args)

  print_flags(args)

  ##### Step 1: Zip code and move it to GCS #####
  tmp_dir_relative_to_script = os.path.join("tmp", args.RUN_NAME, "")
  tmp_dir = os.path.join(args.SCRIPT_DIR, tmp_dir_relative_to_script)
  zip_name = "script_dir_zip_" + args.RUN_NAME + ".tar.gz"
  bucket_dir = os.path.join(args.BUCKET_DIR, args.RUN_NAME)
  bucket_path = os.path.join(f"gs://{args.BUCKET_NAME}", bucket_dir)
  startup_script_file = os.path.join(tmp_dir, "startup_script.txt")

  print(f"Moving {args.SCRIPT_DIR} to {bucket_path}...")
  captured_output = move_script_dir_to_gcs(args.SCRIPT_DIR, tmp_dir_relative_to_script, zip_name, bucket_path)
  if captured_output.returncode != 0:
    print("\n\n Moving code to GCS failed")
    print(f"Running 'gsutil mv zip {bucket_path}' failed with error: ")
    print(captured_output.stderr.decode())
    print("\nYou may need to run 'gcloud auth login'")
    return -1
  print("Move successful!\n")

  #### Step 2: Run the CQR command ####
  log_name = "main_command_log_slice_${SLICE_ID}_worker_${WORKER_ID}"
  zip_gcs_path = os.path.join(bucket_path, zip_name)
<<<<<<< HEAD
  write_startup_script(zip_gcs_path, zip_name, log_name, bucket_path, startup_script_file, args)

  print("Running CQR command...")
  captured_output = run_create_resources(startup_script_file, args)
=======
  startup_script = write_startup_script(zip_gcs_path, zip_name, log_name, bucket_path, startup_script_file)
  print("Running CQR command...")

  if args.COMMAND_TYPE=='gcloud':
    print("Using gcloud command")
    captured_output = run_create_resources(startup_script_file)
  elif args.COMMAND_TYPE=='curl':
    print("Using curl command")
    captured_output = run_create_resources_curl(startup_script)
  else:
    print("You must use either gcloud command or curl command")
    return 1

>>>>>>> a3bd258e
  if captured_output.returncode != 0:
    print(f"\n\nCreate resource request returned with ERROR returncode {captured_output.returncode}.\n")
    print("Create resource error:\n" + captured_output.stderr.decode())
    return 1
  print("CQR command received! TPUs are being created.\n")

  #### Step 3: Cleanup ####
  # Cleanup locally created directory
  shutil.rmtree(tmp_dir)
  # We leave the zipped script dir and log in GCS

  print("------------------------------------ \n")
  print("multihost_job finished running, TPUs are firing up now to run your job remotely.\n")

  print(f"Your job is being logged, follow it here:\n{google_cloud_logging_url(args.RUN_NAME, args.PROJECT)}\n")

  print(f"To see the output of a single host, you may edit the slice and worker number in the log_file_path property here:"\
      f"\n{google_cloud_logging_single_host_url(args.RUN_NAME, args.PROJECT)}\n")

  print(f"When your job is finished, the main command log is in the GCS bucket here:"\
      f"\n{gcs_bucket_url(args.BUCKET_NAME, bucket_dir, args.PROJECT)}\n")

  print("View the status of the created TPUs via: ")
  print(f"gcloud alpha compute tpus queued-resources list --filter={args.RUN_NAME} --zone={args.ZONE} --project={args.PROJECT}\n")
  return 0

if __name__ == '__main__':
  print("Name is __main__")
  main()<|MERGE_RESOLUTION|>--- conflicted
+++ resolved
@@ -48,9 +48,6 @@
 import json
 import tempfile
 
-<<<<<<< HEAD
-
-=======
 ##### Define flags #####
 parser = argparse.ArgumentParser(description='TPU configuration options')
 parser.add_argument('--TPU_TYPE', type=str, default='v4-8',
@@ -84,7 +81,6 @@
                     --CQR_EXTRA_ARGS="--reserved --service-account=my-service-account-email-address')
 
 args = parser.parse_args()
->>>>>>> a3bd258e
 
 def get_project():
   completed_command = subprocess.run(["gcloud", "config", "get", "project"], check=True, capture_output=True)
@@ -104,13 +100,12 @@
   now = datetime.now()
   return os.getlogin() + "-" + now.strftime("%Y-%m-%d-%H-%M-%S")
 
-def normalize_gcs_bucket_name(args):
+def normalize_gcs_bucket_name():
   """ Remove the gs:// from bucket_name if passed."""
   if len(args.BUCKET_NAME) > 5 and args.BUCKET_NAME[0:5]=="gs://":
     args.BUCKET_NAME=args.BUCKET_NAME[5:]
-  return args
-
-def print_flags(args):
+
+def print_flags():
   """ Print configuration values after defaults have been filled in. """
   print("Running multihost_job with the following configuration:")
   print(f"Project             (--PROJECT)         = {args.PROJECT}")
@@ -147,13 +142,8 @@
 
   return captured_output
 
-<<<<<<< HEAD
-def run_create_resources(startup_script_file, args):
-  """ Run the Create Queued Resources (CQR) request """
-=======
 def run_create_resources(startup_script_file):
   """ Run the Create Queued Resources (CQR) request with gcloud command"""
->>>>>>> a3bd258e
   # pylint: disable=line-too-long
   command = fr'gcloud alpha compute tpus queued-resources create {args.RUN_NAME} --accelerator-type={args.TPU_TYPE} --runtime-version={args.VERSION} --project={args.PROJECT} --zone={args.ZONE}'
   if args.NUM_SLICES > 1:
@@ -169,9 +159,6 @@
   captured_output = subprocess.run(command, check=False, shell=True, capture_output=True)
   return captured_output
 
-<<<<<<< HEAD
-def write_startup_script(zip_gcs_path, zip_name, log_name, bucket_path, startup_script_file, args):
-=======
 def run_create_resources_curl(startup_script):
   """ Run the Create Queued Resources (CQR) request with curl command"""
   data = {
@@ -193,14 +180,18 @@
                         "metadata": {
                             "startup-script": startup_script
                         }
-                    },
-                    "multi_node_params": {
-                        "node_count": args.NUM_SLICES
                     }
                 }
             ]
         }
     }
+
+  
+  if args.NUM_SLICES > 1:
+    multi_node_dict = {"node_count": args.NUM_SLICES, "node_id_prefix": args.RUN_NAME}
+    data["tpu"]["node_spec"]["multi_node_params"] = multi_node_dict
+  else:
+    data["tpu"]["node_spec"]["node_id"] = args.RUN_NAME
 
   # Set the file name with {args.RUN_NAME}.json
   temp_file_name = f"{args.RUN_NAME}.json"
@@ -216,7 +207,6 @@
   return captured_output
 
 def write_startup_script(zip_gcs_path, zip_name, log_name, bucket_path, startup_script_file):
->>>>>>> a3bd258e
   """ Write the startup script locally into a file to be passed to the CQR command. """
   startup_script = f"""#!/bin/bash
 mkdir -p {args.RUN_NAME}
@@ -231,7 +221,8 @@
 {args.COMMAND}) 2>&1) >> {log_name}
 (echo "{finish_status_str()}") >> {log_name}
 gsutil cp {log_name} "{bucket_path}/"
-(({create_kill_command_str(args)}) 2>&1 ) >> {log_name}"""
+sleep 600
+(({create_kill_command_str()}) 2>&1 ) >> {log_name}"""
 
   with open(startup_script_file, "w", encoding="utf-8") as f:
     f.write(startup_script)
@@ -254,15 +245,11 @@
 def finish_status_str():
   # pylint: disable=line-too-long
   return """multihost_job finished main command on slice $SLICE_ID worker $WORKER_ID at $(date "+%Y-%m-%d %H:%M:%S") UTC with exit status $?.
-This worker will immediately send its logs to GCS."""
-
-def create_kill_command_str(args):
-  # pylint: disable=line-too-long
-  return f"""if [[ $SLICE_ID -eq 0 && $WORKER_ID -eq 0 ]]; then
-  echo "This worker (slice 0 worker 0) will wait 10 minutes before tearing down the job to allow other workers to gracefully exit."
-  sleep 600
-  gcloud alpha compute tpus queued-resources delete {args.RUN_NAME} --force --quiet --project={args.PROJECT} --zone={args.ZONE}
-  fi"""
+This worker will immediately send its logs to GCS, then wait 10 minutes before tearing down to allow other workers to gracefully tear down."""
+
+def create_kill_command_str():
+  # pylint: disable=line-too-long
+  return f"""gcloud alpha compute tpus queued-resources delete {args.RUN_NAME} --force --quiet --project={args.PROJECT} --zone={args.ZONE}"""
 
 def download_from_gcs(zip_gcs_path):
   return f"""
@@ -341,39 +328,7 @@
   return f"https://console.cloud.google.com/storage/browser/{bucket_path}?project={project}"
 
 ################### Main ###################
-def main(raw_args=None) -> None:
-    ##### Define flags #####
-  parser = argparse.ArgumentParser(description='TPU configuration options')
-  parser.add_argument('--TPU_TYPE', type=str, default='v4-8',
-                      help='The type of the TPU')
-  parser.add_argument('--VERSION', type=str, default='tpu-ubuntu2204-base',
-                      help='The runtime version of the TPU')
-  parser.add_argument('--NUM_SLICES', type=int, default=2,
-                      help='The number of slices to run the job on')
-  parser.add_argument('--SCRIPT_DIR', type=str, default=os.getcwd(),
-                      help='The local location of the directory to copy to the TPUs and run the main command from. \
-                        Defaults to current working directory.')
-  parser.add_argument('--COMMAND', type=str, default=None, required=True,
-                      help='Main command to run on each TPU. \
-                        This command is run from a copied version of SCRIPT_DIR on each TPU worker. \
-                        You must include your dependency installations here, \
-                        e.g. --COMMAND=\'bash setup.sh && python3 train.py\'')
-  parser.add_argument('--BUCKET_NAME', type=str, default=None, required=True,
-                      help='Name of GCS bucket, e.g. my-bucket')
-  parser.add_argument('--BUCKET_DIR', type=str, default="",
-                      help='Directory within the GCS bucket, can be None, e.g. my-dir')
-  parser.add_argument('--PROJECT', type=str, default=None,
-                      help='GCE project name, defaults to gcloud config project')
-  parser.add_argument('--ZONE', type=str, default=None,
-                      help='GCE zone, e.g. us-central2-b, defaults to gcloud config compute/zone')
-  parser.add_argument('--RUN_NAME', type=str, default=None,
-                      help='Run name used for temporary files, defaults to timestamp.')
-  parser.add_argument('--CQR_EXTRA_ARGS', type=str, default=None,
-                      help='Additional arguments to be passed verbatim to the CQR request, e.g. \
-                      --CQR_EXTRA_ARGS="--reserved --service-account=my-service-account-email-address')
-  args = parser.parse_args(raw_args)
-
-
+def main() -> None:
   print("\nStarting multihost_job...\n", flush=True)
 
   #### Parse flags ####
@@ -383,9 +338,9 @@
     args.ZONE = get_zone()
   if not args.RUN_NAME:
     args.RUN_NAME = get_run_name() # Used for QR name, TPU_PREFIX, logging file, and tmp json file.
-  args = normalize_gcs_bucket_name(args)
-
-  print_flags(args)
+  normalize_gcs_bucket_name()
+
+  print_flags()
 
   ##### Step 1: Zip code and move it to GCS #####
   tmp_dir_relative_to_script = os.path.join("tmp", args.RUN_NAME, "")
@@ -408,12 +363,6 @@
   #### Step 2: Run the CQR command ####
   log_name = "main_command_log_slice_${SLICE_ID}_worker_${WORKER_ID}"
   zip_gcs_path = os.path.join(bucket_path, zip_name)
-<<<<<<< HEAD
-  write_startup_script(zip_gcs_path, zip_name, log_name, bucket_path, startup_script_file, args)
-
-  print("Running CQR command...")
-  captured_output = run_create_resources(startup_script_file, args)
-=======
   startup_script = write_startup_script(zip_gcs_path, zip_name, log_name, bucket_path, startup_script_file)
   print("Running CQR command...")
 
@@ -427,7 +376,6 @@
     print("You must use either gcloud command or curl command")
     return 1
 
->>>>>>> a3bd258e
   if captured_output.returncode != 0:
     print(f"\n\nCreate resource request returned with ERROR returncode {captured_output.returncode}.\n")
     print("Create resource error:\n" + captured_output.stderr.decode())
@@ -451,9 +399,8 @@
       f"\n{gcs_bucket_url(args.BUCKET_NAME, bucket_dir, args.PROJECT)}\n")
 
   print("View the status of the created TPUs via: ")
-  print(f"gcloud alpha compute tpus queued-resources list --filter={args.RUN_NAME} --zone={args.ZONE} --project={args.PROJECT}\n")
+  print(f"gcloud alpha compute tpus queued-resources list --filter={args.RUN_NAME}\n")
   return 0
 
 if __name__ == '__main__':
-  print("Name is __main__")
   main()